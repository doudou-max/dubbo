--- conflicted
+++ resolved
@@ -87,8 +87,10 @@
             <groupId>org.apache.dubbo</groupId>
             <artifactId>dubbo-serialization-hessian2</artifactId>
         </dependency>
-<<<<<<< HEAD
-
+        <dependency>
+            <groupId>org.apache.dubbo</groupId>
+            <artifactId>dubbo-serialization-jdk</artifactId>
+        </dependency>
         <!-- The metadata center cannot be initialized without this dependency -->
         <dependency>
             <groupId>org.codehaus.jackson</groupId>
@@ -96,11 +98,5 @@
             <version>1.9.12</version>
         </dependency>
 
-=======
-        <dependency>
-            <groupId>org.apache.dubbo</groupId>
-            <artifactId>dubbo-serialization-jdk</artifactId>
-        </dependency>
->>>>>>> f0483b80
     </dependencies>
 </project>